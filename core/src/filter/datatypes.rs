--- conflicted
+++ resolved
@@ -126,13 +126,9 @@
         }
     }
 
-<<<<<<< HEAD
     /// Creates a typical datatype for a packet list
     /// (Connection-level, requires updates in order to track packets)
-    pub fn new_default_pktlist(as_str: &'static str, reassembly: bool) -> Self {
-=======
     pub fn new_default_pktlist(as_str: &'static str, needs_reassembly: bool) -> Self {
->>>>>>> 4cb8f726
         DataType {
             level: Level::Connection,
             needs_parse: false,

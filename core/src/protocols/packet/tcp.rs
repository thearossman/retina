//! TCP packet.

use crate::memory::mbuf::Mbuf;
use crate::protocols::packet::{Packet, PacketHeader, PacketParseError};
use crate::utils::types::*;

use anyhow::{bail, Result};

/// TCP assigned protocol number.
pub const TCP_PROTOCOL: usize = 6;

// TCP flags.
pub const CWR: u8 = 0b1000_0000;
pub const ECE: u8 = 0b0100_0000;
pub const URG: u8 = 0b0010_0000;
pub const ACK: u8 = 0b0001_0000;
pub const PSH: u8 = 0b0000_1000;
pub const RST: u8 = 0b0000_0100;
pub const SYN: u8 = 0b0000_0010;
pub const FIN: u8 = 0b0000_0001;

/// A TCP packet.
///
/// TCP options are not parsed by default.
#[derive(Debug)]
pub struct Tcp<'a> {
    /// Fixed header.
    header: TcpHeader,
    /// Offset to `header` from the start of `mbuf`.
    offset: usize,
    /// Packet buffer.
    mbuf: &'a Mbuf,
}

impl<'a> Tcp<'a> {
    /// Returns the sending port.
    #[inline]
    pub fn src_port(&self) -> u16 {
        self.header.src_port.into()
    }

    /// Returns the receiving port.
    #[inline]
    pub fn dst_port(&self) -> u16 {
        self.header.dst_port.into()
    }

    /// Returns the sequence number.
    #[inline]
    pub fn seq_no(&self) -> u32 {
        self.header.seq_no.into()
    }

    /// Returns the acknowledgment number.
    #[inline]
    pub fn ack_no(&self) -> u32 {
        self.header.ack_no.into()
    }

    /// Returns the header length measured in 32-bit words.
    #[inline]
    pub fn data_offset(&self) -> u8 {
        (self.header.data_offset_to_ns & 0xf0) >> 4
    }

    /// Returns the reserved bits.
    #[inline]
    pub fn reserved(&self) -> u8 {
        self.header.data_offset_to_ns & 0x0f
    }

    /// Returns the 8-bit field containing the data offset, 3 reserved bits, and the nonce sum bit.
    #[inline]
    pub fn data_offset_to_ns(&self) -> u8 {
        self.header.data_offset_to_ns
    }

    /// Returns the 8-bit TCP flags.
    #[inline]
    pub fn flags(&self) -> u8 {
        self.header.flags
    }

    /// Returns the size of the receive window in window size units.
    #[inline]
    pub fn window(&self) -> u16 {
        self.header.window.into()
    }

    /// Returns the 16-bit checksum field.
    #[inline]
    pub fn checksum(&self) -> u16 {
        self.header.checksum.into()
    }

    /// Returns the urgent pointer.
    #[inline]
    pub fn urgent_pointer(&self) -> u16 {
        self.header.urgent_pointer.into()
    }

    // ------------------------------------------------

    /// Returns `true` if the (historical) nonce sum flag is set.
    #[inline]
    pub fn ns(&self) -> u8 {
<<<<<<< HEAD
        ((self.header.data_offset_to_ns & 0x01) != 0) as u8
=======
        ((self.header.data_offset_to_ns & 0x01) != 0).into()
>>>>>>> 0f49c33b
    }

    /// Returns `true` if the congestion window reduced flag is set.
    #[inline]
    pub fn cwr(&self) -> u8 {
<<<<<<< HEAD
        ((self.flags() & CWR) != 0) as u8
=======
        ((self.flags() & CWR) != 0).into()
>>>>>>> 0f49c33b
    }

    /// Returns `true` if the ECN-Echo flag is set.
    #[inline]
    pub fn ece(&self) -> u8 {
<<<<<<< HEAD
        ((self.flags() & ECE) != 0) as u8
=======
        ((self.flags() & ECE) != 0).into()
>>>>>>> 0f49c33b
    }

    /// Returns `true` if the urgent pointer flag is set.
    #[inline]
    pub fn urg(&self) -> u8 {
<<<<<<< HEAD
        ((self.flags() & URG) != 0) as u8
=======
        ((self.flags() & URG) != 0).into()
>>>>>>> 0f49c33b
    }

    /// Returns `true` if the acknowledgment flag is set.
    #[inline]
    pub fn ack(&self) -> u8 {
<<<<<<< HEAD
        ((self.flags() & ACK) != 0) as u8
=======
        ((self.flags() & ACK) != 0).into()
>>>>>>> 0f49c33b
    }

    /// Returns `true` if the push flag is set.
    #[inline]
    pub fn psh(&self) -> u8 {
<<<<<<< HEAD
        ((self.flags() & PSH) != 0) as u8
=======
        ((self.flags() & PSH) != 0).into()
>>>>>>> 0f49c33b
    }

    /// Returns `true` if the reset flag is set.
    #[inline]
    pub fn rst(&self) -> u8 {
<<<<<<< HEAD
        ((self.flags() & RST) != 0) as u8
=======
        ((self.flags() & RST) != 0).into()
>>>>>>> 0f49c33b
    }

    /// Returns `true` if the synchronize flag is set.
    #[inline]
    pub fn syn(&self) -> u8 {
<<<<<<< HEAD
        ((self.flags() & SYN) != 0) as u8
=======
        ((self.flags() & SYN) != 0).into()
>>>>>>> 0f49c33b
    }

    /// Returns `true` if the FIN flag is set.
    #[inline]
    pub fn fin(&self) -> u8 {
<<<<<<< HEAD
        ((self.flags() & FIN) != 0) as u8
=======
        ((self.flags() & FIN) != 0).into()
>>>>>>> 0f49c33b
    }

    /// Returns `true` if both `SYN` and `ACK` flags are set.
    #[inline]
    pub fn synack(&self) -> u8 {
<<<<<<< HEAD
        ((self.flags() & (ACK | SYN)) != 0) as u8
=======
        ((self.flags() & (ACK | SYN)) != 0).into()
>>>>>>> 0f49c33b
    }
}

impl<'a> Packet<'a> for Tcp<'a> {
    fn mbuf(&self) -> &Mbuf {
        self.mbuf
    }

    fn header_len(&self) -> usize {
        self.header.length()
    }

    fn next_header_offset(&self) -> usize {
        self.offset + self.header_len()
    }

    fn next_header(&self) -> Option<usize> {
        None
    }

    fn parse_from(outer: &'a impl Packet<'a>) -> Result<Self>
    where
        Self: Sized,
    {
        let offset = outer.next_header_offset();
        if let Ok(header) = outer.mbuf().get_data(offset) {
            match outer.next_header() {
                Some(TCP_PROTOCOL) => Ok(Tcp {
                    header: unsafe { *header },
                    offset,
                    mbuf: outer.mbuf(),
                }),
                _ => bail!(PacketParseError::InvalidProtocol),
            }
        } else {
            bail!(PacketParseError::InvalidRead)
        }
    }
}

/// Fixed portion of a TCP header.
#[derive(Debug, Clone, Copy)]
#[repr(C, packed)]
struct TcpHeader {
    src_port: u16be,
    dst_port: u16be,
    seq_no: u32be,
    ack_no: u32be,
    data_offset_to_ns: u8,
    flags: u8,
    window: u16be,
    checksum: u16be,
    urgent_pointer: u16be,
}

impl PacketHeader for TcpHeader {
    /// Header length measured in bytes. Equivalent to the payload offset.
    ///
    /// This differs from the value of the `Data Offset` field, which measures header length in
    /// 32-bit words.
    fn length(&self) -> usize {
        ((self.data_offset_to_ns & 0xf0) >> 2).into()
    }
}<|MERGE_RESOLUTION|>--- conflicted
+++ resolved
@@ -104,101 +104,61 @@
     /// Returns `true` if the (historical) nonce sum flag is set.
     #[inline]
     pub fn ns(&self) -> u8 {
-<<<<<<< HEAD
         ((self.header.data_offset_to_ns & 0x01) != 0) as u8
-=======
-        ((self.header.data_offset_to_ns & 0x01) != 0).into()
->>>>>>> 0f49c33b
     }
 
     /// Returns `true` if the congestion window reduced flag is set.
     #[inline]
     pub fn cwr(&self) -> u8 {
-<<<<<<< HEAD
         ((self.flags() & CWR) != 0) as u8
-=======
-        ((self.flags() & CWR) != 0).into()
->>>>>>> 0f49c33b
     }
 
     /// Returns `true` if the ECN-Echo flag is set.
     #[inline]
     pub fn ece(&self) -> u8 {
-<<<<<<< HEAD
         ((self.flags() & ECE) != 0) as u8
-=======
-        ((self.flags() & ECE) != 0).into()
->>>>>>> 0f49c33b
     }
 
     /// Returns `true` if the urgent pointer flag is set.
     #[inline]
     pub fn urg(&self) -> u8 {
-<<<<<<< HEAD
         ((self.flags() & URG) != 0) as u8
-=======
-        ((self.flags() & URG) != 0).into()
->>>>>>> 0f49c33b
     }
 
     /// Returns `true` if the acknowledgment flag is set.
     #[inline]
     pub fn ack(&self) -> u8 {
-<<<<<<< HEAD
         ((self.flags() & ACK) != 0) as u8
-=======
-        ((self.flags() & ACK) != 0).into()
->>>>>>> 0f49c33b
     }
 
     /// Returns `true` if the push flag is set.
     #[inline]
     pub fn psh(&self) -> u8 {
-<<<<<<< HEAD
         ((self.flags() & PSH) != 0) as u8
-=======
-        ((self.flags() & PSH) != 0).into()
->>>>>>> 0f49c33b
     }
 
     /// Returns `true` if the reset flag is set.
     #[inline]
     pub fn rst(&self) -> u8 {
-<<<<<<< HEAD
         ((self.flags() & RST) != 0) as u8
-=======
-        ((self.flags() & RST) != 0).into()
->>>>>>> 0f49c33b
     }
 
     /// Returns `true` if the synchronize flag is set.
     #[inline]
     pub fn syn(&self) -> u8 {
-<<<<<<< HEAD
         ((self.flags() & SYN) != 0) as u8
-=======
-        ((self.flags() & SYN) != 0).into()
->>>>>>> 0f49c33b
     }
 
     /// Returns `true` if the FIN flag is set.
     #[inline]
     pub fn fin(&self) -> u8 {
-<<<<<<< HEAD
         ((self.flags() & FIN) != 0) as u8
-=======
-        ((self.flags() & FIN) != 0).into()
->>>>>>> 0f49c33b
     }
 
     /// Returns `true` if both `SYN` and `ACK` flags are set.
     #[inline]
     pub fn synack(&self) -> u8 {
-<<<<<<< HEAD
         ((self.flags() & (ACK | SYN)) != 0) as u8
-=======
-        ((self.flags() & (ACK | SYN)) != 0).into()
->>>>>>> 0f49c33b
     }
 }
 

[workspace]
members = [
    "core",
    "datatypes",
    # "examples/websites",
    # "examples/websites-prometheus",
    # "examples/port_count",
    # # Exclude from compilation; many subscriptions takes a long time to compile
    # # "examples/filter_stats",
    # "examples/protocols",
    "examples/basic",
<<<<<<< HEAD
    "examples/basic_file",
    "examples/log_ssh",
    "examples/streaming", 
    "tests/functionality/basic_test",
=======
    # "examples/basic_file",
    # "examples/log_ssh",
    # "examples/streaming",
>>>>>>> 950f89c6
]
resolver = "2"

[profile.release]
lto = true

[patch.crates-io]
pcap = { git = 'https://github.com/thegwan/pcap', branch = 'compile-optimized' }
<|MERGE_RESOLUTION|>--- conflicted
+++ resolved
@@ -8,17 +8,11 @@
     # # Exclude from compilation; many subscriptions takes a long time to compile
     # # "examples/filter_stats",
     # "examples/protocols",
-    "examples/basic",
-<<<<<<< HEAD
-    "examples/basic_file",
-    "examples/log_ssh",
-    "examples/streaming", 
-    "tests/functionality/basic_test",
-=======
     # "examples/basic_file",
     # "examples/log_ssh",
     # "examples/streaming",
->>>>>>> 950f89c6
+    "examples/basic",
+    "tests/functionality/basic_test",
 ]
 resolver = "2"
 
